--- conflicted
+++ resolved
@@ -56,91 +56,6 @@
 
 Base.:(==)(x::Monomial, y::Monomial) = (x.word == y.word)
 
-<<<<<<< HEAD
-
-
-function isless_samelen(x::OpVector,
-                        y::OpVector,
-                        offset_x::Int=0,
-                        offset_y::Int=0,
-                        len::Int=length(x))
-    if iszero(len)
-        return false
-    end
-
-    j = 0
-    jc = 1 + (j + offset_x) % len
-    (p, u) = x[jc]
-
-    k = 0
-    kc = 1 + (k + offset_y) % len
-    (q, v) = y[kc]
-
-    if (p != q)
-        return (p < q)
-    end
-
-    mu = length(u)
-    iu = 1
-    ou = u[iu]
-
-    mv = length(v)
-    iv = 1
-    ov = v[iv]
-
-    while true
-        if ou != ov
-            return ou < ov
-        end
-
-        if iu < mu
-            if iv < mv
-                iu += 1
-                ou = u[iu]
-                iv += 1
-                ov = v[iv]
-            else
-                k += 1
-                kc = 1 + (k + offset_y) % len
-                q = y[kc][1]
-                return p < q
-            end
-        else
-            j += 1
-            jc = 1 + (j + offset_x) % len
-
-            if iv < mv
-                p = x[jc][1]
-                return p < q
-            elseif j < len
-                (p, u) = x[jc]
-
-                k += 1
-                kc = 1 + (k + offset_y) % len
-                (q, v) = y[kc]
-
-                if p != q
-                    return p < q
-                end
-
-                mu = length(u)
-                iu = 1
-                ou = u[iu]
-
-                mv = length(v)
-                iv = 1
-                ov = v[iv]
-            else
-                return false
-            end
-        end
-    end
-end
-
-function Base.isless(x::Monomial, y::Monomial)
-    ox, oy = degree(x), degree(y)
-=======
->>>>>>> 15f20db8
 
 
 function isless_samelen(x::OpVector,
@@ -153,41 +68,6 @@
         return false
     end
 
-<<<<<<< HEAD
-    return isless_samelen(x.word, y.word, 0, ox)
-end
-
-
-
-Base.zero(m::Monomial) = 0
-
-
-
-conj_min(x::Number; f=identity) = real(f(x))
-
-function conj_min(m::Monomial; f=identity)
-    z = f(m)
-
-    if iszero(z)
-        return 0
-    end
-
-    return min(z, f(conj(m)))
-end
-
-
-
-"""
-Test if vectors u and v are the same up to index n. Returns 0 if they are,
-otherwise returns the first index where they differ.
-"""
-function same_upto(u, v, n)
-    k = 0
-    
-    while ((k += 1) <= n)
-        if u[k] != v[k]
-            return k
-=======
     j = 0
     jc = 1 + (j + offset_x) % lenx
     (p, u) = x[jc]
@@ -211,43 +91,8 @@
     while true
         if ou != ov
             return ou < ov
->>>>>>> 15f20db8
-        end
-    end
-
-    return 0
-end
-
-"""
-Test if two party vecs have any parties in common, optionally starting from
-given indices j and k.
-"""
-function parties_isect(u::PartyVec,
-                       v::PartyVec,
-                       j=1,
-                       k=1,
-                       m=length(u),
-                       n=length(v))
-    if (j > m) || (k > n)
-        return true
-    end
-
-<<<<<<< HEAD
-    p = u[j]
-    q = v[k]
-
-    while true
-        if p == q
-            return true
-        elseif p < q
-            if (j += 1) > m
-                return false
-            end
-         
-            p = u[j]
-        else
-            if (k += 1) > n
-=======
+        end
+
         if iu < mu
             if iv < mv
                 iu += 1
@@ -286,55 +131,12 @@
                 iv = 1
                 ov = v[iv]
             else
->>>>>>> 15f20db8
                 return false
             end
-
-            q = v[k]
-        end
-    end
-end
-
-<<<<<<< HEAD
-"""
-Test if two party vecs should be swapped (return :swap), merged
-(return :join), or left in the order they already are (return :leave).
-"""
-function swap_or_join(u::PartyVec, v::PartyVec)
-    if (m = length(u)) == 0
-        return isempty(v) ? :join : :leave
-    elseif (n = length(v)) == 0
-        return :swap
-    end
-
-    if u[1] < v[1]
-        return :leave
-    end
-
-    if (m == n) && ((k0 = same_upto(u, v, m)) == 0)
-        return :join
-    else
-        k0 = 1
-    end
-
-    return parties_isect(u, v, k0, k0, m, n) ? :leave : :swap
-end
-
-function insert_at(p::PartyVec, y::OpVector, n::Int)
-    for k in 1:n
-        q = y[k][1]
-        result = swap_or_join(p, q)
-
-        if result === :join
-            return (k, :join)
-        elseif result === :leave
-            return (k, :leave)
-        end
-    end
-
-    return (n+1, :leave)
-end
-=======
+        end
+    end
+end
+
 function Base.isless(x::Monomial, y::Monomial)
     ox, oy = degree(x), degree(y)
 
@@ -346,51 +148,21 @@
 end
 
 
->>>>>>> 15f20db8
-
-function join_words(x::OpVector, y::OpVector)
-    if (m = length(x)) == 0
-        return (1, y)
-    elseif (n = length(y)) == 0
-        return (1, x)
-    end
-
-    coeff = 1
-    word = copy(y)
-    k = n
-
-    for (j, pu) in Iterators.reverse(enumerate(x))
-        (p, u) = pu
-        (k, action) = insert_at(p, word, k)
-
-        if action === :join
-            (c, w) = join_ops(u, word[k][2])
-
-<<<<<<< HEAD
-            if iszero(c)
-                return (0, Id_word)
-            end
-
-            coeff *= c
-
-            if !isempty(w)
-                word[k] = (p, w)
-                k -= 1
-            else
-                deleteat!(word, k)
-                n -= 1
-                k = n
-            end
-        else
-            insert!(word, k, pu)
-            k -= 1
-            n += 1
-        end
-    end
-
-    return (coeff, word)
-=======
-conj_min(m::Monomial) = min(m, conj(m))
+
+Base.zero(m::Monomial) = 0
+
+
+
+conj_min(x::Number; f=identity) = real(f(x))
+
+function conj_min(m::Monomial; f=identity)
+    z = f(m)
+
+    if iszero(z)
+        return 0
+    end
+
+    return min(z, f(conj(m)))
 
 
 
@@ -444,36 +216,12 @@
             q = v[k]
         end
     end
->>>>>>> 15f20db8
 end
 
 """
 Test if two party vecs should be swapped (return :swap), merged
 (return :join), or left in the order they already are (return :leave).
 """
-<<<<<<< HEAD
-function join_monomials(x::Monomial, y::Monomial)
-    (c, word) = join_words(x.word, y.word)
-    return (c, Monomial(word))
-end
-
-
-
-function word_conj(word::OpVector)
-    result = OpVector()
-
-    for (p, u) in word
-        w = map(conj, Iterators.reverse(u))
-
-        k = 1
-        n = length(result)
-
-        while k <= n
-            q = result[k][1]
-
-            if swap_or_join(p, q) !== :swap
-                break
-=======
 function swap_or_join(u::PartyVec, v::PartyVec)
     if (m = length(u)) == 0
         return isempty(v) ? :join : :leave
@@ -529,27 +277,10 @@
 
             if iszero(c)
                 return (0, Id_word)
->>>>>>> 15f20db8
-            end
-            
-            k += 1
-        end
-
-        insert!(result, k, (p, w))
-    end
-
-<<<<<<< HEAD
-    return result
-end
-
-Base.conj(m::Monomial) = Monomial(word_conj(m.word))
-Base.adjoint(m::Monomial) = Monomial(word_conj(m.word))
-
-function parties_isect(p::Set{Int}, q::PartyVec)
-    for k in q
-        if k in p
-            return true
-=======
+            end
+
+            coeff *= c
+
             if !isempty(w)
                 word[k] = (p, w)
                 k -= 1
@@ -569,6 +300,139 @@
 end
 
 """
+Test if vectors u and v are the same up to index n. Returns 0 if they are,
+otherwise returns the first index where they differ.
+"""
+function same_upto(u, v, n)
+    k = 0
+    
+    while ((k += 1) <= n)
+        if u[k] != v[k]
+            return k
+        end
+    end
+
+    return 0
+end
+
+"""
+Test if two party vecs have any parties in common, optionally starting from
+given indices j and k.
+"""
+function parties_isect(u::PartyVec,
+                       v::PartyVec,
+                       j=1,
+                       k=1,
+                       m=length(u),
+                       n=length(v))
+    if (j > m) || (k > n)
+        return true
+    end
+
+    p = u[j]
+    q = v[k]
+
+    while true
+        if p == q
+            return true
+        elseif p < q
+            if (j += 1) > m
+                return false
+            end
+         
+            p = u[j]
+        else
+            if (k += 1) > n
+                return false
+            end
+
+            q = v[k]
+        end
+    end
+end
+
+"""
+Test if two party vecs should be swapped (return :swap), merged
+(return :join), or left in the order they already are (return :leave).
+"""
+function swap_or_join(u::PartyVec, v::PartyVec)
+    if (m = length(u)) == 0
+        return isempty(v) ? :join : :leave
+    elseif (n = length(v)) == 0
+        return :swap
+    end
+
+    if u[1] < v[1]
+        return :leave
+    end
+
+    if (m == n) && ((k0 = same_upto(u, v, m)) == 0)
+        return :join
+    else
+        k0 = 1
+    end
+
+    return parties_isect(u, v, k0, k0, m, n) ? :leave : :swap
+end
+
+function insert_at(p::PartyVec, y::OpVector, n::Int)
+    for k in 1:n
+        q = y[k][1]
+        result = swap_or_join(p, q)
+
+        if result === :join
+            return (k, :join)
+        elseif result === :leave
+            return (k, :leave)
+        end
+    end
+
+    return (n+1, :leave)
+end
+
+function join_words(x::OpVector, y::OpVector)
+    if (m = length(x)) == 0
+        return (1, y)
+    elseif (n = length(y)) == 0
+        return (1, x)
+    end
+
+    coeff = 1
+    word = copy(y)
+    k = n
+
+    for (j, pu) in Iterators.reverse(enumerate(x))
+        (p, u) = pu
+        (k, action) = insert_at(p, word, k)
+
+        if action === :join
+            (c, w) = join_ops(u, word[k][2])
+
+            if iszero(c)
+                return (0, Id_word)
+            end
+
+            coeff *= c
+
+            if !isempty(w)
+                word[k] = (p, w)
+                k -= 1
+            else
+                deleteat!(word, k)
+                n -= 1
+                k = n
+            end
+        else
+            insert!(word, k, pu)
+            k -= 1
+            n += 1
+        end
+    end
+
+    return (coeff, word)
+end
+
+"""
 Concatenate two monomials. This is used later to decide what the result
 of multiplying two monomials is.
 """
@@ -596,13 +460,24 @@
             end
             
             k += 1
->>>>>>> 15f20db8
         end
 
         insert!(result, k, (p, w))
     end
 
-<<<<<<< HEAD
+    return result
+end
+
+Base.conj(m::Monomial) = Monomial(word_conj(m.word))
+Base.adjoint(m::Monomial) = Monomial(word_conj(m.word))
+
+function parties_isect(p::Set{Int}, q::PartyVec)
+    for k in q
+        if k in p
+            return true
+        end
+    end
+
     return false
 end
 
@@ -644,64 +519,7 @@
     off_min = 0
 
     for off in 1:(m-1)
-        if isless_samelen(word, word, off, off_min, m)
-=======
-    return result
-end
-
-Base.conj(m::Monomial) = Monomial(word_conj(m.word))
-Base.adjoint(m::Monomial) = Monomial(word_conj(m.word))
-
-function parties_isect(p::Set{Int}, q::PartyVec)
-    for k in q
-        if k in p
-            return true
-        end
-    end
-
-    return false
-end
-
-function isect_or_equal(p::PartyVec, q::PartyVec)
-    if p == q
-        return :equal
-    elseif parties_isect(p, q)
-        return :isect
-    else
-        return :disjoint
-    end
-end
-
-function cjoin_or_leave(p::PartyVec, j::Int, word::OpVector, n::Int)
-    k = n
-
-    while k > j
-        q = word[k][1]
-
-        result = isect_or_equal(p, q)
-
-        if result === :equal
-            return (k, :join)
-        elseif result === :isect
-            return (k, :leave)
-        end
-
-        k -= 1
-    end
-
-    return (j, :join)
-end
-
-function min_party_cycle(word::OpVector, m=length(word))
-    if m < 2
-        return word
-    end
-
-    off_min = 0
-
-    for off in 1:(m-1)
         if isless_samelen(word, word, off, off_min, m, m)
->>>>>>> 15f20db8
             off_min = off
         end
     end
